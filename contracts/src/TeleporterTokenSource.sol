// (c) 2024, Ava Labs, Inc. All rights reserved.
// See the file LICENSE for licensing terms.

// SPDX-License-Identifier: Ecosystem

pragma solidity 0.8.18;

import {TeleporterMessageInput, TeleporterFeeInfo} from "@teleporter/ITeleporterMessenger.sol";
import {TeleporterOwnerUpgradeable} from "@teleporter/upgrades/TeleporterOwnerUpgradeable.sol";
import {ITeleporterTokenSource} from "./interfaces/ITeleporterTokenSource.sol";
import {
    SendTokensInput,
    SendAndCallInput,
    BridgeMessageType,
    BridgeMessage,
    SingleHopSendMessage,
    SingleHopCallMessage,
    MultiHopSendMessage,
    MultiHopCallMessage,
    RegisterDestinationMessage
} from "./interfaces/ITeleporterTokenBridge.sol";
import {SendReentrancyGuard} from "./utils/SendReentrancyGuard.sol";
import {TokenScalingUtils} from "./utils/TokenScalingUtils.sol";
import {IWarpMessenger} from
    "@avalabs/subnet-evm-contracts@1.2.0/contracts/interfaces/IWarpMessenger.sol";
import {SafeERC20TransferFrom} from "@teleporter/SafeERC20TransferFrom.sol";
import {IERC20} from "@openzeppelin/contracts@4.8.1/token/ERC20/ERC20.sol";

/**
 * THIS IS AN EXAMPLE CONTRACT THAT USES UN-AUDITED CODE.
 * DO NOT USE THIS CODE IN PRODUCTION.
 */

/**
 * @notice Each destination bridge instance registers with the source token bridge contract,
 * and provides settings for bridging to the destination bridge.
 * @param registered whether the destination bridge is registered
 * @param collateralNeeded the amount of tokens that must be first added as collateral,
 * through {addCollateral} calls, before tokens can be bridged to the destination token bridge.
 * @param tokenMultiplier the scaling factor for the amount of tokens to be bridged to the destination.
 * @param multiplyOnDestination whether the scaling factor is multiplied or divided when sending to the destination.
 */
struct DestinationBridgeSettings {
    bool registered;
    uint256 collateralNeeded;
    uint256 tokenMultiplier;
    bool multiplyOnDestination;
}

/**
 * @title TeleporterTokenSource
 * @dev Abstract contract for a Teleporter token bridge that sends tokens to {TeleporterTokenDestination} instances.
 *
 * This contract also handles multi-hop transfers, where tokens sent from a {TeleporterTokenDestination}
 * instance are forwarded to another {TeleporterTokenDestination} instance.
 *
 * @custom:security-contact https://github.com/ava-labs/teleporter-token-bridge/blob/main/SECURITY.md
 */
abstract contract TeleporterTokenSource is
    ITeleporterTokenSource,
    TeleporterOwnerUpgradeable,
    SendReentrancyGuard
{
    /// @notice The blockchain ID of the chain this contract is deployed on.
    bytes32 public immutable blockchainID;

    /**
     * @notice The token address this source contract bridges to destination instances.
     * For multi-hop transfers, this {tokenAddress} is always used to pay for the secondary message fees.
     * If the token is an ERC20 token, the contract address is directly passed in.
     * If the token is a native asset, the contract address is the wrapped token contract.
     */
    address public immutable tokenAddress;

    /**
     * @notice Tracks the settings for each destination bridge instance. Destination bridge instances
     * must register with their {TeleporterTokenSource} contracts via Teleporter message to be able to
     * receive tokens from this contract.
     */
    mapping(
        bytes32 destinationBlockchainID
            => mapping(
                address destinationBridgeAddress => DestinationBridgeSettings destinationSettings
            )
    ) public registeredDestinations;

    /**
     * @notice Tracks the balances of tokens sent to other bridge instances.
     * Bridges are not allowed to unwrap more than has been sent to them.
     * @dev (destinationBlockchainID, destinationBridgeAddress) -> balance
     */
    mapping(
        bytes32 destinationBlockchainID
            => mapping(address destinationBridgeAddress => uint256 balance)
    ) public bridgedBalances;

    uint256 public constant MAX_TOKEN_MULTIPLIER = 1e18;

    /**
     * @notice Initializes this source token bridge instance to send
     * tokens to the specified destination chain and token bridge instance.
     */
    constructor(
        address teleporterRegistryAddress,
        address teleporterManager,
        address tokenAddress_
    ) TeleporterOwnerUpgradeable(teleporterRegistryAddress, teleporterManager) {
        blockchainID = IWarpMessenger(0x0200000000000000000000000000000000000005).getBlockchainID();
        require(tokenAddress_ != address(0), "TeleporterTokenSource: zero token address");
        tokenAddress = tokenAddress_;
    }

    function _registerDestination(
        bytes32 destinationBlockchainID,
        address destinationBridgeAddress,
        uint256 initialReserveImbalance,
        uint256 tokenMultiplier,
        bool multiplyOnDestination
    ) internal {
        require(
            destinationBlockchainID != bytes32(0),
            "TeleporterTokenSource: zero destination blockchain ID"
        );
        require(
            destinationBlockchainID != blockchainID,
            "TeleporterTokenSource: cannot register bridge on same chain"
        );
        require(
            destinationBridgeAddress != address(0),
            "TeleporterTokenSource: zero destination bridge address"
        );
        require(
            tokenMultiplier > 0 && tokenMultiplier < MAX_TOKEN_MULTIPLIER,
            "TeleporterTokenSource: invalid token multiplier"
        );
        require(
            !registeredDestinations[destinationBlockchainID][destinationBridgeAddress].registered,
            "TeleporterTokenSource: destination already registered"
        );

        // Calculate the collateral needed in source token denomination.
        uint256 collateralNeeded = TokenScalingUtils.removeTokenScale(
            tokenMultiplier, multiplyOnDestination, initialReserveImbalance
        );

        // Round up the collateral needed by 1 in the case that {multiplyOnDestination} is true and
        // {initialReserveImbalance} is not divisible by the {tokenMultiplier} to
        // ensure that the full amount is accounted for.
        if (multiplyOnDestination && initialReserveImbalance % tokenMultiplier != 0) {
            collateralNeeded += 1;
        }

        registeredDestinations[destinationBlockchainID][destinationBridgeAddress] =
        DestinationBridgeSettings({
            registered: true,
            collateralNeeded: collateralNeeded,
            tokenMultiplier: tokenMultiplier,
            multiplyOnDestination: multiplyOnDestination
        });

        emit DestinationRegistered(
            destinationBlockchainID,
            destinationBridgeAddress,
            collateralNeeded,
            tokenMultiplier,
            multiplyOnDestination
        );
    }

    /**
     * @notice Sends tokens to the specified destination token bridge instance.
     *
     * @dev Increases the bridge balance sent to each destination token bridge instance,
     * and uses Teleporter to send a cross chain message. The amount passed is assumed to
     * be already scaled to the local denomination for this token source.
     * Requirements:
     *
     * - {input.destinationBlockchainID} cannot be the same as the current blockchainID
     * - {input.destinationBridgeAddress} cannot be the zero address
     * - {input.recipient} cannot be the zero address
     * - {amount} must be greater than 0
     */
    function _send(SendTokensInput memory input, uint256 amount) internal sendNonReentrant {
        _validateSendTokensInput(input);
        // Require that a single hop transfer does not have a multi-hop fallback recipient.
        require(
            input.multiHopFallback == address(0),
            "TeleporterTokenSource: non-zero multi-hop fallback"
        );

        (uint256 adjustedAmount, uint256 feeAmount) = _prepareSend({
            destinationBlockchainID: input.destinationBlockchainID,
            destinationBridgeAddress: input.destinationBridgeAddress,
            amount: amount,
            primaryFeeTokenAddress: input.primaryFeeTokenAddress,
            feeAmount: input.primaryFee
        });

        BridgeMessage memory message = BridgeMessage({
            messageType: BridgeMessageType.SINGLE_HOP_SEND,
            payload: abi.encode(
                SingleHopSendMessage({recipient: input.recipient, amount: adjustedAmount})
                )
        });

        // Send message to the destination bridge address
        bytes32 messageID = _sendTeleporterMessage(
            TeleporterMessageInput({
                destinationBlockchainID: input.destinationBlockchainID,
                destinationAddress: input.destinationBridgeAddress,
                feeInfo: TeleporterFeeInfo({
                    feeTokenAddress: input.primaryFeeTokenAddress,
                    amount: feeAmount
                }),
                requiredGasLimit: input.requiredGasLimit,
                allowedRelayerAddresses: new address[](0),
                message: abi.encode(message)
            })
        );

        emit TokensSent(messageID, _msgSender(), input, adjustedAmount);
    }

    /**
     * @notice Routes tokens from a multi-hop message to the specified destination token bridge instance.
     *
     * @dev Increases the bridge balance sent to each destination token bridge instance,
     * and uses Teleporter to send a cross chain message. The amount passed is assumed to
     * be already scaled to the local denomination for this token source.
     * Requirements:
     *
     * - {input.destinationBlockchainID} cannot be the same as the current blockchainID
     * - {input.destinationBridgeAddress} cannot be the zero address
     * - {input.recipient} cannot be the zero address
     * - {amount} must be greater than 0
     */
    function _routeMultiHop(
        SendTokensInput memory input,
        uint256 amount
    ) internal sendNonReentrant {
        _validateSendTokensInput(input);

        uint256 adjustedAmount = _prepareMultiHopRouting(
            input.destinationBlockchainID, input.destinationBridgeAddress, amount, input.primaryFee
        );

        if (adjustedAmount == 0) {
            // If the adjusted amount is zero for any reason (i.e. unsupported destination,
            // being scaled down to zero, etc.), send the tokens to the multi-hop fallback.
            _withdraw(input.multiHopFallback, amount);
            return;
        }

        BridgeMessage memory message = BridgeMessage({
            messageType: BridgeMessageType.SINGLE_HOP_SEND,
            payload: abi.encode(
                SingleHopSendMessage({recipient: input.recipient, amount: adjustedAmount})
                )
        });

        // Send message to the destination bridge address
        bytes32 messageID = _sendTeleporterMessage(
            TeleporterMessageInput({
                destinationBlockchainID: input.destinationBlockchainID,
                destinationAddress: input.destinationBridgeAddress,
                feeInfo: TeleporterFeeInfo({
                    feeTokenAddress: input.primaryFeeTokenAddress,
                    amount: input.primaryFee
                }),
                requiredGasLimit: input.requiredGasLimit,
                allowedRelayerAddresses: new address[](0),
                message: abi.encode(message)
            })
        );

        emit TokensRouted(messageID, input, adjustedAmount);
    }

    function _sendAndCall(
        bytes32 sourceBlockchainID,
        address originBridgeAddress,
        address originSenderAddress,
        SendAndCallInput memory input,
        uint256 amount
    ) internal sendNonReentrant {
        _validateSendAndCallInput(input);

        // Require that a single hop transfer does not have a multi-hop fallback recipient.
        require(
            input.multiHopFallback == address(0),
            "TeleporterTokenSource: non-zero multi-hop fallback"
        );

        (uint256 adjustedAmount, uint256 feeAmount) = _prepareSend({
            destinationBlockchainID: input.destinationBlockchainID,
            destinationBridgeAddress: input.destinationBridgeAddress,
            amount: amount,
            primaryFeeTokenAddress: input.primaryFeeTokenAddress,
            feeAmount: input.primaryFee
        });

        BridgeMessage memory message = BridgeMessage({
            messageType: BridgeMessageType.SINGLE_HOP_CALL,
            payload: abi.encode(
                SingleHopCallMessage({
                    sourceBlockchainID: sourceBlockchainID,
                    originSenderAddress: originSenderAddress,
                    recipientContract: input.recipientContract,
                    amount: adjustedAmount,
                    recipientPayload: input.recipientPayload,
                    recipientGasLimit: input.recipientGasLimit,
                    fallbackRecipient: input.fallbackRecipient
                })
                )
        });

        // Send message to the destination bridge address
        bytes32 messageID = _sendTeleporterMessage(
            TeleporterMessageInput({
                destinationBlockchainID: input.destinationBlockchainID,
                destinationAddress: input.destinationBridgeAddress,
                feeInfo: TeleporterFeeInfo({
                    feeTokenAddress: input.primaryFeeTokenAddress,
                    amount: feeAmount
                }),
                requiredGasLimit: input.requiredGasLimit,
                allowedRelayerAddresses: new address[](0),
                message: abi.encode(message)
            })
        );

        emit TokensAndCallSent(messageID, originSenderAddress, input, adjustedAmount);
    }

    function _routeMultiHopSendAndCall(
        bytes32 sourceBlockchainID,
        address originSenderAddress,
        SendAndCallInput memory input,
        uint256 amount
    ) internal sendNonReentrant {
        _validateSendAndCallInput(input);
        uint256 adjustedAmount = _prepareMultiHopRouting(
            input.destinationBlockchainID, input.destinationBridgeAddress, amount, input.primaryFee
        );

        if (adjustedAmount == 0) {
            // If the adjusted amount is zero for any reason (i.e. unsupported destination,
            // being scaled down to zero, etc.), send the tokens to the multi-hop fallback recipient.
            _withdraw(input.multiHopFallback, amount);
            return;
        }

        BridgeMessage memory message = BridgeMessage({
            messageType: BridgeMessageType.SINGLE_HOP_CALL,
            payload: abi.encode(
                SingleHopCallMessage({
                    sourceBlockchainID: sourceBlockchainID,
                    originBridgeAddress: originBridgeAddress,
                    originSenderAddress: originSenderAddress,
                    recipientContract: input.recipientContract,
                    amount: adjustedAmount,
                    recipientPayload: input.recipientPayload,
                    recipientGasLimit: input.recipientGasLimit,
                    fallbackRecipient: input.fallbackRecipient
                })
                )
        });

        // Send message to the destination bridge address
        bytes32 messageID = _sendTeleporterMessage(
            TeleporterMessageInput({
                destinationBlockchainID: input.destinationBlockchainID,
                destinationAddress: input.destinationBridgeAddress,
                feeInfo: TeleporterFeeInfo({
                    feeTokenAddress: input.primaryFeeTokenAddress,
                    amount: input.primaryFee
                }),
                requiredGasLimit: input.requiredGasLimit,
                allowedRelayerAddresses: new address[](0),
                message: abi.encode(message)
            })
        );

        emit TokensAndCallRouted(messageID, input, adjustedAmount);
    }

    /**
     * @dev See {INativeTokenSource-addCollateral}
     */
    function _addCollateral(
        bytes32 destinationBlockchainID,
        address destinationBridgeAddress,
        uint256 amount
    ) internal sendNonReentrant {
        DestinationBridgeSettings memory destinationSettings =
            registeredDestinations[destinationBlockchainID][destinationBridgeAddress];
        require(
            destinationSettings.registered,
            "TeleporterTokenSource: destination bridge not registered"
        );
        require(
            destinationSettings.collateralNeeded > 0,
            "TeleporterTokenSource: zero collateral needed"
        );

        // Deposit the full amount, and withdraw back to the sender if there is excess.
        amount = _deposit(amount);

        // Calculate the remaining collateral needed, any excess amount, and adjust
        // {amount} to represent the amount of tokens added as collateral.
        uint256 remainingCollateralNeeded;
        uint256 excessAmount;
        if (amount >= destinationSettings.collateralNeeded) {
            remainingCollateralNeeded = 0;
            excessAmount = amount - destinationSettings.collateralNeeded;
            amount = destinationSettings.collateralNeeded;
        } else {
            remainingCollateralNeeded = destinationSettings.collateralNeeded - amount;
        }

        // Update the remaining collateral needed.
        registeredDestinations[destinationBlockchainID][destinationBridgeAddress].collateralNeeded =
            remainingCollateralNeeded;
        emit CollateralAdded(
            destinationBlockchainID, destinationBridgeAddress, amount, remainingCollateralNeeded
        );

        // If there is excess amount, send it back to the sender.
        if (excessAmount > 0) {
            _withdraw(_msgSender(), excessAmount);
        }
    }

    /**
     * @dev See {ITeleporterUpgradeable-_receiveTeleporterMessage}
     *
     * Verifies the Teleporter token bridge sending back tokens has enough balance,
     * and adjusts the bridge balance accordingly. If the final destination for this token
     * is this contract, the tokens are withdrawn and sent to the recipient. Otherwise,
     * a multi-hop is performed, and the tokens are forwarded to the destination token bridge.
     * Requirements:
     *
     * - {sourceBlockchainID} and {originSenderAddress} have enough bridge balance to send back.
     * - {input.destinationBridgeAddress} is this contract is this chain is the final destination.
     */
    function _receiveTeleporterMessage(
        bytes32 sourceBlockchainID,
        address originSenderAddress,
        bytes memory message
    ) internal override {
        BridgeMessage memory bridgeMessage = abi.decode(message, (BridgeMessage));
        if (bridgeMessage.messageType == BridgeMessageType.SINGLE_HOP_SEND) {
            SingleHopSendMessage memory payload =
                abi.decode(bridgeMessage.payload, (SingleHopSendMessage));

            uint256 sourceAmount =
                _processSingleHopTransfer(sourceBlockchainID, originSenderAddress, payload.amount);

            // Send the tokens to the recipient.
            _withdraw(payload.recipient, sourceAmount);
            return;
        } else if (bridgeMessage.messageType == BridgeMessageType.SINGLE_HOP_CALL) {
            SingleHopCallMessage memory payload =
                abi.decode(bridgeMessage.payload, (SingleHopCallMessage));

            uint256 sourceAmount =
                _processSingleHopTransfer(sourceBlockchainID, originSenderAddress, payload.amount);

            // Verify that the payload's source blockchain ID and origin bridge address matches the source blockchain ID
            // and origin sender address passed from Teleporter.
            require(
                payload.sourceBlockchainID == sourceBlockchainID,
                "TeleporterTokenSource: mismatched source blockchain ID"
            );
            require(
                payload.originBridgeAddress == originSenderAddress,
                "TeleporterTokenSource: mismatched origin sender address"
            );

            _handleSendAndCall(payload, sourceAmount);
            return;
        } else if (bridgeMessage.messageType == BridgeMessageType.MULTI_HOP_SEND) {
            MultiHopSendMessage memory payload =
                abi.decode(bridgeMessage.payload, (MultiHopSendMessage));

            (uint256 sourceAmount, uint256 fee) = _processMultiHopTransfer(
                sourceBlockchainID, originSenderAddress, payload.amount, payload.secondaryFee
            );

            // For a multi-hop send, the fee token address has to be {tokenAddress},
            // because the fee is taken from the amount that has already been deposited.
            // For ERC20 tokens, the token address of the contract is directly passed.
            // For native assets, the contract address is the wrapped token contract.
            _routeMultiHop(
                SendTokensInput({
                    destinationBlockchainID: payload.destinationBlockchainID,
                    destinationBridgeAddress: payload.destinationBridgeAddress,
                    recipient: payload.recipient,
                    primaryFeeTokenAddress: tokenAddress,
                    primaryFee: fee,
                    secondaryFee: 0,
                    requiredGasLimit: payload.secondaryGasLimit,
                    multiHopFallback: payload.multiHopFallback
                }),
                sourceAmount
            );
            return;
        } else if (bridgeMessage.messageType == BridgeMessageType.MULTI_HOP_CALL) {
            MultiHopCallMessage memory payload =
                abi.decode(bridgeMessage.payload, (MultiHopCallMessage));

            (uint256 sourceAmount, uint256 fee) = _processMultiHopTransfer(
                sourceBlockchainID, originSenderAddress, payload.amount, payload.secondaryFee
            );

            // For a multi-hop send, the fee token address has to be {tokenAddress},
            // because the fee is taken from the amount that has already been deposited.
            // For ERC20 tokens, the token address of the contract is directly passed.
            // For native assets, the contract address is the wrapped token contract.
<<<<<<< HEAD
            _routeMultiHopSendAndCall(
                sourceBlockchainID,
                payload.originSenderAddress,
                SendAndCallInput({
=======
            _sendAndCall({
                sourceBlockchainID: sourceBlockchainID,
                originBridgeAddress: originSenderAddress,
                originSenderAddress: payload.originSenderAddress,
                input: SendAndCallInput({
>>>>>>> 0cf8ceaf
                    destinationBlockchainID: payload.destinationBlockchainID,
                    destinationBridgeAddress: payload.destinationBridgeAddress,
                    recipientContract: payload.recipientContract,
                    recipientPayload: payload.recipientPayload,
                    requiredGasLimit: payload.secondaryRequiredGasLimit,
                    recipientGasLimit: payload.recipientGasLimit,
                    multiHopFallback: payload.multiHopFallback,
                    fallbackRecipient: payload.fallbackRecipient,
                    primaryFeeTokenAddress: tokenAddress,
                    primaryFee: fee,
                    secondaryFee: 0
                }),
<<<<<<< HEAD
                sourceAmount
            );
=======
                amount: sourceAmount,
                isMultiHop: true
            });
>>>>>>> 0cf8ceaf
            return;
        } else if (bridgeMessage.messageType == BridgeMessageType.REGISTER_DESTINATION) {
            RegisterDestinationMessage memory payload =
                abi.decode(bridgeMessage.payload, (RegisterDestinationMessage));
            _registerDestination(
                sourceBlockchainID,
                originSenderAddress,
                payload.initialReserveImbalance,
                payload.tokenMultiplier,
                payload.multiplyOnDestination
            );
        }
    }

    /**
     * @notice Deposits tokens from the sender to this contract,
     * and returns the adjusted amount of tokens deposited.
     * @param amount is initial amount sent to this contract.
     * @return The actual amount deposited to this contract.
     */
    function _deposit(uint256 amount) internal virtual returns (uint256);

    /**
     * @notice Withdraws tokens to the recipient address.
     * @param recipient The address to withdraw tokens to
     * @param amount The amount of tokens to withdraw
     */
    function _withdraw(address recipient, uint256 amount) internal virtual;

    /**
     * @notice Processes a send and call message by calling the recipient contract.
     * @param message The send and call message include recipient calldata
     * @param amount The amount of tokens to be sent to the recipient. This amount is assumed to be
     * already scaled to the local denomination for this token source.
     */
    function _handleSendAndCall(
        SingleHopCallMessage memory message,
        uint256 amount
    ) internal virtual;

    /**
     * @notice Processes a received single hop transfer from a destination bridge instance.
     * Validates that the message is sent from a registered destination bridge instance,
     * and is already collateralized.
     * @param destinationBlockchainID The blockchain ID of the destination bridge instance.
     * @param destinationBridgeAddress The address of the destination bridge instance.
     * @param amount The amount of tokens sent back from destination, denominated by the
     * destination's token scale amount.
     */
    function _processSingleHopTransfer(
        bytes32 destinationBlockchainID,
        address destinationBridgeAddress,
        uint256 amount
    ) private returns (uint256) {
        DestinationBridgeSettings memory destinationSettings =
            registeredDestinations[destinationBlockchainID][destinationBridgeAddress];

        return _processReceivedTransfer(
            destinationSettings, destinationBlockchainID, destinationBridgeAddress, amount
        );
    }

    /**
     * @notice Processes a received multi-hop transfer from a destination bridge instance.
     * Validates that the message is sent from a registered destination bridge instance,
     * and is already collateralized.
     * @param destinationBlockchainID The blockchain ID of the destination bridge instance.
     * @param destinationBridgeAddress The address of the destination bridge instance.
     * @param amount The amount of tokens sent back from destination, denominated by the
     * destination's token scale amount.
     * @param secondaryFee The Teleporter fee for the second hop of the mutihop transfer
     */
    function _processMultiHopTransfer(
        bytes32 destinationBlockchainID,
        address destinationBridgeAddress,
        uint256 amount,
        uint256 secondaryFee
    ) private returns (uint256, uint256) {
        DestinationBridgeSettings memory destinationSettings =
            registeredDestinations[destinationBlockchainID][destinationBridgeAddress];

        uint256 transferAmount = _processReceivedTransfer(
            destinationSettings, destinationBlockchainID, destinationBridgeAddress, amount
        );

        uint256 fee = TokenScalingUtils.removeTokenScale(
            destinationSettings.tokenMultiplier,
            destinationSettings.multiplyOnDestination,
            secondaryFee
        );

        return (transferAmount, fee);
    }

    /**
     * @notice Processes a received transfer from a destination bridge instance.
     * Deducts the balance bridged to the given destination.
     * Removes the token scaling of the destination, checks the associated source token
     * amount is greater than zero, and returns the source token amount.
     * @param destinationSettings The bridge settings for the destination bridge we received the transfer from.
     * @param destinationBlockchainID The blockchain ID of the destination bridge instance.
     * @param destinationBridgeAddress The address of the destination bridge instance.
     * @param amount The amount of tokens sent back from destination, denominated by the
     * destination's token scale amount.
     */
    function _processReceivedTransfer(
        DestinationBridgeSettings memory destinationSettings,
        bytes32 destinationBlockchainID,
        address destinationBridgeAddress,
        uint256 amount
    ) private returns (uint256) {
        // Require that the destination bridge is registered and has no collateral needed.
        require(
            destinationSettings.registered,
            "TeleporterTokenSource: destination bridge not registered"
        );
        require(
            destinationSettings.collateralNeeded == 0,
            "TeleporterTokenSource: destination bridge not collateralized"
        );

        // Deduct the balance bridged to the given destination bridge address prior to scaling the amount.
        _deductSenderBalance(destinationBlockchainID, destinationBridgeAddress, amount);

        // Remove the token scaling of the destination and get source token amount.
        uint256 sourceAmount = TokenScalingUtils.removeTokenScale(
            destinationSettings.tokenMultiplier, destinationSettings.multiplyOnDestination, amount
        );

        // Require that the source token amount is greater than zero after removed scaling.
        require(sourceAmount > 0, "TeleporterTokenSource: zero token amount");
        return sourceAmount;
    }

    /**
     * @notice Prepares a multi-hop send by checking the destination bridge settings
     * and adjusting the amount to be sent.
     * @return The scaled amount to be sent to the destination bridge. If zero is returned,
     * the tokens are sent to the fallback recipient. Zero can be returned if the
     * destination is not registered, needs collateral, or the scaled amount is zero.
     */
    function _prepareMultiHopRouting(
        bytes32 destinationBlockchainID,
        address destinationBridgeAddress,
        uint256 amount,
        uint256 fee
    ) private returns (uint256) {
        DestinationBridgeSettings memory destinationSettings =
            registeredDestinations[destinationBlockchainID][destinationBridgeAddress];
        if (!destinationSettings.registered || destinationSettings.collateralNeeded > 0) {
            return 0;
        }

        // Subtract fee amount from amount prior to scaling.
        require(amount > fee, "TeleporterTokenSource: insufficient amount to cover fees");
        amount -= fee;

        // Scale the amount based on the token multiplier for the given destination.
        uint256 scaledAmount = TokenScalingUtils.applyTokenScale(
            destinationSettings.tokenMultiplier, destinationSettings.multiplyOnDestination, amount
        );
        if (scaledAmount == 0) {
            return 0;
        }

        // Increase the balance of the destination bridge by the scaled amount.
        bridgedBalances[destinationBlockchainID][destinationBridgeAddress] += scaledAmount;

        return scaledAmount;
    }

    /**
     * @dev Prepares tokens to be sent to another chain by handling the
     * locking of the token amount in this contract and updating the accounting
     * balances.
     */
    function _prepareSend(
        bytes32 destinationBlockchainID,
        address destinationBridgeAddress,
        uint256 amount,
        address primaryFeeTokenAddress,
        uint256 feeAmount
    ) private returns (uint256, uint256) {
        DestinationBridgeSettings memory destinationSettings =
            registeredDestinations[destinationBlockchainID][destinationBridgeAddress];
        require(destinationSettings.registered, "TeleporterTokenSource: destination not registered");
        require(
            destinationSettings.collateralNeeded == 0,
            "TeleporterTokenSource: collateral needed for destination"
        );

        // Deposit the funds sent from the user to the bridge,
        // and set to adjusted amount after deposit.
        amount = _deposit(amount);

        if (feeAmount > 0) {
            feeAmount =
                SafeERC20TransferFrom.safeTransferFrom(IERC20(primaryFeeTokenAddress), feeAmount);
        }

        // Scale the amount based on the token multiplier for the given destination.
        uint256 scaledAmount = TokenScalingUtils.applyTokenScale(
            destinationSettings.tokenMultiplier, destinationSettings.multiplyOnDestination, amount
        );
        require(scaledAmount > 0, "TeleporterTokenSource: zero scaled amount");

        // Increase the balance of the destination bridge by the scaled amount.
        bridgedBalances[destinationBlockchainID][destinationBridgeAddress] += scaledAmount;

        return (scaledAmount, feeAmount);
    }

    function _deductSenderBalance(
        bytes32 destinationBlockchainID,
        address destinationBridgeAddress,
        uint256 amount
    ) private {
        uint256 senderBalance = bridgedBalances[destinationBlockchainID][destinationBridgeAddress];
        require(senderBalance >= amount, "TeleporterTokenSource: insufficient bridge balance");
        bridgedBalances[destinationBlockchainID][destinationBridgeAddress] = senderBalance - amount;
    }

    function _validateSendAndCallInput(SendAndCallInput memory input) private pure {
        require(
            input.recipientContract != address(0),
            "TeleporterTokenSource: zero recipient contract address"
        );
        require(input.requiredGasLimit > 0, "TeleporterTokenSource: zero required gas limit");
        require(input.recipientGasLimit > 0, "TeleporterTokenSource: zero recipient gas limit");
        require(
            input.recipientGasLimit < input.requiredGasLimit,
            "TeleporterTokenSource: invalid recipient gas limit"
        );
        require(
            input.fallbackRecipient != address(0),
            "TeleporterTokenSource: zero fallback recipient address"
        );
        require(input.secondaryFee == 0, "TeleporterTokenSource: non-zero secondary fee");
    }

    function _validateSendTokensInput(SendTokensInput memory input) private pure {
        require(input.recipient != address(0), "TeleporterTokenSource: zero recipient address");
        require(input.requiredGasLimit > 0, "TeleporterTokenSource: zero required gas limit");
        require(input.secondaryFee == 0, "TeleporterTokenSource: non-zero secondary fee");
    }
}<|MERGE_RESOLUTION|>--- conflicted
+++ resolved
@@ -304,6 +304,7 @@
             payload: abi.encode(
                 SingleHopCallMessage({
                     sourceBlockchainID: sourceBlockchainID,
+                    originBridgeAddress: originBridgeAddress,
                     originSenderAddress: originSenderAddress,
                     recipientContract: input.recipientContract,
                     amount: adjustedAmount,
@@ -334,6 +335,7 @@
 
     function _routeMultiHopSendAndCall(
         bytes32 sourceBlockchainID,
+        address originBridgeAddress,
         address originSenderAddress,
         SendAndCallInput memory input,
         uint256 amount
@@ -517,18 +519,11 @@
             // because the fee is taken from the amount that has already been deposited.
             // For ERC20 tokens, the token address of the contract is directly passed.
             // For native assets, the contract address is the wrapped token contract.
-<<<<<<< HEAD
-            _routeMultiHopSendAndCall(
-                sourceBlockchainID,
-                payload.originSenderAddress,
-                SendAndCallInput({
-=======
-            _sendAndCall({
+            _routeMultiHopSendAndCall({
                 sourceBlockchainID: sourceBlockchainID,
                 originBridgeAddress: originSenderAddress,
                 originSenderAddress: payload.originSenderAddress,
                 input: SendAndCallInput({
->>>>>>> 0cf8ceaf
                     destinationBlockchainID: payload.destinationBlockchainID,
                     destinationBridgeAddress: payload.destinationBridgeAddress,
                     recipientContract: payload.recipientContract,
@@ -541,14 +536,8 @@
                     primaryFee: fee,
                     secondaryFee: 0
                 }),
-<<<<<<< HEAD
-                sourceAmount
-            );
-=======
-                amount: sourceAmount,
-                isMultiHop: true
+                amount: sourceAmount
             });
->>>>>>> 0cf8ceaf
             return;
         } else if (bridgeMessage.messageType == BridgeMessageType.REGISTER_DESTINATION) {
             RegisterDestinationMessage memory payload =
