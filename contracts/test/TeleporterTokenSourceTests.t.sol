// (c) 2024, Ava Labs, Inc. All rights reserved.
// See the file LICENSE for licensing terms.

// SPDX-License-Identifier: Ecosystem

pragma solidity 0.8.18;

import {TeleporterTokenBridgeTest} from "./TeleporterTokenBridgeTests.t.sol";
import {TeleporterTokenSource, IWarpMessenger} from "../src/TeleporterTokenSource.sol";
import {TeleporterRegistry} from "@teleporter/upgrades/TeleporterRegistry.sol";
import {
    SendTokensInput,
    SendAndCallInput,
    BridgeMessageType,
    BridgeMessage,
    MultiHopSendMessage,
    RegisterDestinationMessage
} from "../src/interfaces/ITeleporterTokenBridge.sol";
import {
    ITeleporterMessenger,
    TeleporterMessageInput,
    TeleporterFeeInfo
} from "@teleporter/ITeleporterMessenger.sol";

abstract contract TeleporterTokenSourceTest is TeleporterTokenBridgeTest {
    TeleporterTokenSource public tokenSource;

    event CollateralAdded(
        bytes32 indexed destinationBlockchainID,
        address indexed destinationBridgeAddress,
        uint256 amount,
        uint256 remaining
    );

    function setUp() public virtual {
        vm.mockCall(
            MOCK_TELEPORTER_MESSENGER_ADDRESS,
            abi.encodeWithSelector(ITeleporterMessenger.sendCrossChainMessage.selector),
            abi.encode(_MOCK_MESSAGE_ID)
        );
        vm.mockCall(
            WARP_PRECOMPILE_ADDRESS,
            abi.encodeWithSelector(IWarpMessenger.getBlockchainID.selector),
            abi.encode(DEFAULT_SOURCE_BLOCKCHAIN_ID)
        );
        vm.expectCall(
            WARP_PRECOMPILE_ADDRESS, abi.encodeWithSelector(IWarpMessenger.getBlockchainID.selector)
        );

        _initMockTeleporterRegistry();

        vm.expectCall(
            MOCK_TELEPORTER_REGISTRY_ADDRESS,
            abi.encodeWithSelector(
                TeleporterRegistry(MOCK_TELEPORTER_REGISTRY_ADDRESS).latestVersion.selector
            )
        );
    }

    function testAddCollateralDestinationNotRegistered() public {
        vm.expectRevert(_formatErrorMessage("destination bridge not registered"));
        _addCollateral(DEFAULT_DESTINATION_BLOCKCHAIN_ID, DEFAULT_DESTINATION_ADDRESS, 100);
    }

    function testAddCollateralAlreadyCollateralized() public {
        _setUpRegisteredDestination(
            DEFAULT_DESTINATION_BLOCKCHAIN_ID, DEFAULT_DESTINATION_ADDRESS, 0
        );
        vm.expectRevert(_formatErrorMessage("zero collateral needed"));
        _addCollateral(DEFAULT_DESTINATION_BLOCKCHAIN_ID, DEFAULT_DESTINATION_ADDRESS, 100);
    }

    function testAddCollateralPartialAmount() public {
        uint256 initialReserveImbalance = 100;
        uint256 collateralAmount = 50;
        _setUpRegisteredDestination(
            DEFAULT_DESTINATION_BLOCKCHAIN_ID, DEFAULT_DESTINATION_ADDRESS, initialReserveImbalance
        );
        _setUpExpectedDeposit(collateralAmount, 0);
        vm.expectEmit(true, true, true, true, address(tokenSource));
        emit CollateralAdded(
            DEFAULT_DESTINATION_BLOCKCHAIN_ID,
            DEFAULT_DESTINATION_ADDRESS,
            collateralAmount,
            initialReserveImbalance - collateralAmount
        );
        _addCollateral(
            DEFAULT_DESTINATION_BLOCKCHAIN_ID, DEFAULT_DESTINATION_ADDRESS, collateralAmount
        );
        (, uint256 updateReserveImbalance,,) = tokenSource.registeredDestinations(
            DEFAULT_DESTINATION_BLOCKCHAIN_ID, DEFAULT_DESTINATION_ADDRESS
        );
        assertEq(updateReserveImbalance, initialReserveImbalance - collateralAmount);
    }

    function testAddCollateralMoreThanFullAmount() public {
        uint256 initialReserveImbalance = 100;
        uint256 collateralAmount = 150;
        _setUpRegisteredDestination(
            DEFAULT_DESTINATION_BLOCKCHAIN_ID, DEFAULT_DESTINATION_ADDRESS, initialReserveImbalance
        );
        _setUpExpectedDeposit(collateralAmount, 0);
        vm.expectEmit(true, true, true, true, address(tokenSource));
        emit CollateralAdded(
            DEFAULT_DESTINATION_BLOCKCHAIN_ID,
            DEFAULT_DESTINATION_ADDRESS,
            initialReserveImbalance,
            0
        );

        uint256 excessAmount = collateralAmount - initialReserveImbalance;
        _checkExpectedWithdrawal(address(this), excessAmount);

        _addCollateral(
            DEFAULT_DESTINATION_BLOCKCHAIN_ID, DEFAULT_DESTINATION_ADDRESS, collateralAmount
        );
        (, uint256 updateReserveImbalance,,) = tokenSource.registeredDestinations(
            DEFAULT_DESTINATION_BLOCKCHAIN_ID, DEFAULT_DESTINATION_ADDRESS
        );
        assertEq(updateReserveImbalance, 0);
        assertTrue(address(this).balance > 0);
    }

    function testSendToUnregisteredDestination() public {
        SendTokensInput memory input = _createDefaultSendTokensInput();
        vm.expectRevert(_formatErrorMessage("destination not registered"));
        _send(input, _DEFAULT_TRANSFER_AMOUNT);
    }

    function testSendDestinationNotCollateralized() public {
        SendTokensInput memory input = _createDefaultSendTokensInput();
        _setUpRegisteredDestination(
            input.destinationBlockchainID, input.destinationBridgeAddress, 1
        );
        vm.expectRevert(_formatErrorMessage("collateral needed for destination"));
        _send(input, _DEFAULT_TRANSFER_AMOUNT);
    }

    function testSendZeroScaledAmount() public {
        _setUpRegisteredDestination(
            DEFAULT_DESTINATION_BLOCKCHAIN_ID, DEFAULT_DESTINATION_ADDRESS, 0, 100_000, false
        );
        SendTokensInput memory input = _createDefaultSendTokensInput();
        uint256 amount = 10_000; // Amount is less than the token multiplier, so will be rounded down to zero.
        _setUpDeposit(amount);
        vm.expectRevert(_formatErrorMessage("zero scaled amount"));
        _send(input, amount);
    }

    function testNonZeroFallbackRecipientForSingleHop() public {
        SendTokensInput memory input = _createDefaultSendTokensInput();
        input.multiHopFallback = DEFAULT_MULTIHOP_FALLBACK_ADDRESS;
        vm.expectRevert(_formatErrorMessage("non-zero multi-hop fallback"));
        _send(input, 100_000);
    }

    function testNonZeroFallbackRecipientForSingleHopCall() public {
        SendAndCallInput memory input = _createDefaultSendAndCallInput();
        input.multiHopFallback = DEFAULT_MULTIHOP_FALLBACK_ADDRESS;
        vm.expectRevert(_formatErrorMessage("non-zero multi-hop fallback"));
        _sendAndCall(input, 100_000);
    }

    function testNonZeroSecondaryFee() public {
        SendTokensInput memory input = _createDefaultSendTokensInput();
        input.secondaryFee = 1;
        vm.expectRevert(_formatErrorMessage("non-zero secondary fee"));
        _send(input, 0);
    }

    function testNonZeroSecondaryFeeCall() public {
        SendAndCallInput memory input = _createDefaultSendAndCallInput();
        input.secondaryFee = 1;
        vm.expectRevert(_formatErrorMessage("non-zero secondary fee"));
        _sendAndCall(input, 0);
    }

    function testReceiveInvalidMessage() public {
        vm.expectRevert();
        vm.prank(MOCK_TELEPORTER_MESSENGER_ADDRESS);
        tokenSource.receiveTeleporterMessage(
            DEFAULT_DESTINATION_BLOCKCHAIN_ID, DEFAULT_DESTINATION_ADDRESS, bytes("test")
        );
    }

    function testReceiveFromNonRegisteredDestination() public {
        vm.expectRevert(_formatErrorMessage("destination bridge not registered"));
        vm.prank(MOCK_TELEPORTER_MESSENGER_ADDRESS);
        tokenSource.receiveTeleporterMessage(
            DEFAULT_DESTINATION_BLOCKCHAIN_ID,
            DEFAULT_DESTINATION_ADDRESS,
            _encodeSingleHopSendMessage(1, DEFAULT_RECIPIENT_ADDRESS)
        );
    }

    function testReceiveFromNonCollateralizedDestination() public {
        _setUpRegisteredDestination(
            DEFAULT_DESTINATION_BLOCKCHAIN_ID, DEFAULT_DESTINATION_ADDRESS, 100
        );
        vm.expectRevert(_formatErrorMessage("destination bridge not collateralized"));
        vm.prank(MOCK_TELEPORTER_MESSENGER_ADDRESS);
        tokenSource.receiveTeleporterMessage(
            DEFAULT_DESTINATION_BLOCKCHAIN_ID,
            DEFAULT_DESTINATION_ADDRESS,
            _encodeSingleHopSendMessage(1, DEFAULT_RECIPIENT_ADDRESS)
        );
    }

    function testReceiveZeroSourceTokenAmount() public {
        // Set up a registered destination that will scale down the received amount
        // to zero source tokens.
        uint256 tokenMultiplier = 100_000;
        _setUpRegisteredDestination(
            DEFAULT_DESTINATION_BLOCKCHAIN_ID, DEFAULT_DESTINATION_ADDRESS, 0, tokenMultiplier, true
        );

        // Send over source token to the destination
        // and check for expected calls for scaled amount of tokens sent.
        SendTokensInput memory input = _createDefaultSendTokensInput();
        uint256 amount = 1;
        _setUpExpectedDeposit(amount, input.primaryFee);

        uint256 scaledAmount = tokenMultiplier * amount;
        _checkExpectedTeleporterCallsForSend(
            _createSingleHopTeleporterMessageInput(input, scaledAmount)
        );
        vm.expectEmit(true, true, true, true, address(tokenBridge));
        emit TokensSent(_MOCK_MESSAGE_ID, address(this), input, scaledAmount);
        _send(input, amount);

        // Receive an amount from destination less than `scaledAmount`
        // which will be scaled down to zero source tokens.
        vm.expectRevert(_formatErrorMessage("zero token amount"));
        vm.prank(MOCK_TELEPORTER_MESSENGER_ADDRESS);
        tokenSource.receiveTeleporterMessage(
            DEFAULT_DESTINATION_BLOCKCHAIN_ID,
            DEFAULT_DESTINATION_ADDRESS,
            _encodeSingleHopSendMessage(scaledAmount - 1, DEFAULT_RECIPIENT_ADDRESS)
        );
    }

    function testReceiveInsufficientBridgeBalance() public {
        uint256 collateralAmount = 100;
        _setUpRegisteredDestination(
            DEFAULT_DESTINATION_BLOCKCHAIN_ID, DEFAULT_DESTINATION_ADDRESS, collateralAmount
        );
        _setUpExpectedDeposit(collateralAmount, 0);
        _addCollateral(
            DEFAULT_DESTINATION_BLOCKCHAIN_ID, DEFAULT_DESTINATION_ADDRESS, collateralAmount
        );
        vm.expectRevert(_formatErrorMessage("insufficient bridge balance"));
        vm.prank(MOCK_TELEPORTER_MESSENGER_ADDRESS);
        tokenSource.receiveTeleporterMessage(
            DEFAULT_DESTINATION_BLOCKCHAIN_ID,
            DEFAULT_DESTINATION_ADDRESS,
            _encodeSingleHopSendMessage(1, DEFAULT_RECIPIENT_ADDRESS)
        );
    }

    function testReceiveWithdrawSuccess() public {
        uint256 amount = 200;
        uint256 feeAmount = 10;
        _sendSingleHopSendSuccess(amount, feeAmount);

        // Withdraw an amount less than bridged amount
        uint256 withdrawAmount = amount / 2;

        _checkExpectedWithdrawal(DEFAULT_RECIPIENT_ADDRESS, withdrawAmount);
        vm.prank(MOCK_TELEPORTER_MESSENGER_ADDRESS);
        tokenSource.receiveTeleporterMessage(
            DEFAULT_DESTINATION_BLOCKCHAIN_ID,
            DEFAULT_DESTINATION_ADDRESS,
            _encodeSingleHopSendMessage(withdrawAmount, DEFAULT_RECIPIENT_ADDRESS)
        );

        // Make sure the bridge balance is correct. Only the remaining amount remains locked in the source
        // contract. The rest is withdrawn.
        assertEq(
            tokenSource.bridgedBalances(
                DEFAULT_DESTINATION_BLOCKCHAIN_ID, DEFAULT_DESTINATION_ADDRESS
            ),
            withdrawAmount
        );
    }

    function testReceiveSendAndCallSuccess() public {
        // First send to destination blockchain to increase the bridge balance
        uint256 amount = 200_000;
        _sendSingleHopSendSuccess(amount, 0);

        bytes32 sourceBlockchainID = DEFAULT_DESTINATION_BLOCKCHAIN_ID;
        address originSenderAddress = address(this);
        bytes memory payload = hex"DEADBEEF";
        _setUpExpectedSendAndCall({
            sourceBlockchainID: sourceBlockchainID,
            originSenderAddress: originSenderAddress,
            recipient: DEFAULT_RECIPIENT_CONTRACT_ADDRESS,
            amount: amount,
            payload: payload,
            gasLimit: DEFAULT_RECIPIENT_GAS_LIMIT,
            targetHasCode: true,
            expectSuccess: true
        });

        bytes memory message = _encodeSingleHopCallMessage({
            sourceBlockchainID: sourceBlockchainID,
            originSenderAddress: originSenderAddress,
            amount: amount,
            recipientContract: DEFAULT_RECIPIENT_CONTRACT_ADDRESS,
            recipientPayload: payload,
            recipientGasLimit: DEFAULT_RECIPIENT_GAS_LIMIT,
            fallbackRecipient: DEFAULT_FALLBACK_RECIPIENT_ADDRESS
        });

        vm.prank(MOCK_TELEPORTER_MESSENGER_ADDRESS);
        tokenSource.receiveTeleporterMessage(
            DEFAULT_DESTINATION_BLOCKCHAIN_ID, DEFAULT_DESTINATION_ADDRESS, message
        );
    }

    function testReceiveSendAndCallFailure() public {
        // First send to destination blockchain to increase the bridge balance
        uint256 amount = 2;
        _sendSingleHopSendSuccess(amount, 0);

        bytes32 sourceBlockchainID = DEFAULT_DESTINATION_BLOCKCHAIN_ID;
        address originSenderAddress = address(this);
        bytes memory payload = hex"DEADBEEF";
        _setUpExpectedSendAndCall({
            sourceBlockchainID: sourceBlockchainID,
            originSenderAddress: originSenderAddress,
            recipient: DEFAULT_RECIPIENT_CONTRACT_ADDRESS,
            amount: amount,
            payload: payload,
            gasLimit: DEFAULT_RECIPIENT_GAS_LIMIT,
            targetHasCode: true,
            expectSuccess: false
        });

        bytes memory message = _encodeSingleHopCallMessage({
            sourceBlockchainID: sourceBlockchainID,
            originSenderAddress: originSenderAddress,
            amount: amount,
            recipientContract: DEFAULT_RECIPIENT_CONTRACT_ADDRESS,
            recipientPayload: payload,
            recipientGasLimit: DEFAULT_RECIPIENT_GAS_LIMIT,
            fallbackRecipient: DEFAULT_FALLBACK_RECIPIENT_ADDRESS
        });

        vm.prank(MOCK_TELEPORTER_MESSENGER_ADDRESS);
        tokenSource.receiveTeleporterMessage(
            DEFAULT_DESTINATION_BLOCKCHAIN_ID, DEFAULT_DESTINATION_ADDRESS, message
        );
    }

    function testReceiveMismatchedSourceBlockchainID() public {
        // First send to destination blockchain to increase the bridge balance
        uint256 amount = 200_000;
        _sendSingleHopSendSuccess(amount, 0);

        bytes32 sourceBlockchainID = DEFAULT_DESTINATION_BLOCKCHAIN_ID;
        address originSenderAddress = address(this);
        bytes memory payload = hex"DEADBEEF";

        bytes32 wrongSourceBlockchainID = DEFAULT_SOURCE_BLOCKCHAIN_ID;
        assertNotEq(sourceBlockchainID, wrongSourceBlockchainID);
        bytes memory message = _encodeSingleHopCallMessage({
            sourceBlockchainID: wrongSourceBlockchainID,
            originSenderAddress: originSenderAddress,
            amount: amount,
            recipientContract: DEFAULT_RECIPIENT_CONTRACT_ADDRESS,
            recipientPayload: payload,
            recipientGasLimit: DEFAULT_RECIPIENT_GAS_LIMIT,
            fallbackRecipient: DEFAULT_FALLBACK_RECIPIENT_ADDRESS
        });

        vm.prank(MOCK_TELEPORTER_MESSENGER_ADDRESS);
        vm.expectRevert(_formatErrorMessage("mismatched source blockchain ID"));
        tokenSource.receiveTeleporterMessage(
            DEFAULT_DESTINATION_BLOCKCHAIN_ID, DEFAULT_DESTINATION_ADDRESS, message
        );
    }

    function testMultiHopInvalidDestinationSendsToFallback() public {
        // First send to destination blockchain to increase the bridge balance
        uint256 amount = 200_000;
        _sendSingleHopSendSuccess(amount, 0);

        // The multi-hop will not be routed to the OTHER_BLOCKCHAIN_ID destination since it
        // is not registered. Instead, the tokens are sent to the multi-hop fallback.
        _checkExpectedWithdrawal(DEFAULT_MULTIHOP_FALLBACK_ADDRESS, amount);
        vm.prank(MOCK_TELEPORTER_MESSENGER_ADDRESS);
        tokenSource.receiveTeleporterMessage(
            DEFAULT_DESTINATION_BLOCKCHAIN_ID,
            DEFAULT_DESTINATION_ADDRESS,
            _encodeMultiHopSendMessage({
                amount: amount,
                destinationBlockchainID: OTHER_BLOCKCHAIN_ID,
                destinationBridgeAddress: DEFAULT_DESTINATION_ADDRESS,
                recipient: DEFAULT_RECIPIENT_ADDRESS,
                secondaryFee: 0,
                secondaryGasLimit: 500_000,
                multiHopFallback: DEFAULT_MULTIHOP_FALLBACK_ADDRESS
            })
        );
    }

    function testMultiHopDestinationNotCollateralized() public {
        // First send to destination blockchain to increase the bridge balance
        uint256 amount = 200_000;
        _sendSingleHopSendSuccess(amount, 0);

        _setUpRegisteredDestination(OTHER_BLOCKCHAIN_ID, DEFAULT_DESTINATION_ADDRESS, 100);

        // The multi-hop will not be routed to the OTHER_BLOCKCHAIN_ID destination since it is not yet
        // fully collateralized. Instead, the tokens are sent to the multi-hop fallback.
        _checkExpectedWithdrawal(DEFAULT_MULTIHOP_FALLBACK_ADDRESS, amount);
        vm.prank(MOCK_TELEPORTER_MESSENGER_ADDRESS);
        tokenSource.receiveTeleporterMessage(
            DEFAULT_DESTINATION_BLOCKCHAIN_ID,
            DEFAULT_DESTINATION_ADDRESS,
            _encodeMultiHopSendMessage({
                amount: amount,
                destinationBlockchainID: OTHER_BLOCKCHAIN_ID,
                destinationBridgeAddress: DEFAULT_DESTINATION_ADDRESS,
                recipient: DEFAULT_RECIPIENT_ADDRESS,
                secondaryFee: 0,
                secondaryGasLimit: 500_000,
                multiHopFallback: DEFAULT_MULTIHOP_FALLBACK_ADDRESS
            })
        );
    }

    function testMultiHopDestinationAmountScaledToZero() public {
        // First send to destination blockchain to increase the bridge balance
        uint256 amount = 1_000;
        _sendSingleHopSendSuccess(amount, 0);

        _setUpRegisteredDestination(
            OTHER_BLOCKCHAIN_ID, DEFAULT_DESTINATION_ADDRESS, 0, 100_000, false
        );

        // The multi-hop will not be routed to the OTHER_BLOCKCHAIN_ID destination since the token
        // amount would be scaled to zero. Instead, the tokens are sent to the multi-hop fallback.
        _checkExpectedWithdrawal(DEFAULT_MULTIHOP_FALLBACK_ADDRESS, amount);
        vm.prank(MOCK_TELEPORTER_MESSENGER_ADDRESS);
        tokenSource.receiveTeleporterMessage(
            DEFAULT_DESTINATION_BLOCKCHAIN_ID,
            DEFAULT_DESTINATION_ADDRESS,
            _encodeMultiHopSendMessage({
                amount: amount,
                destinationBlockchainID: OTHER_BLOCKCHAIN_ID,
                destinationBridgeAddress: DEFAULT_DESTINATION_ADDRESS,
                recipient: DEFAULT_RECIPIENT_ADDRESS,
                secondaryFee: 0,
                secondaryGasLimit: 500_000,
                multiHopFallback: DEFAULT_MULTIHOP_FALLBACK_ADDRESS
            })
        );
    }

    function testMultiHopSendSuccess() public {
        // First send to destination blockchain to increase the bridge balance
        uint256 amount = 200_000;
        _sendSingleHopSendSuccess(amount, 0);

        uint256 feeAmount = 1;
        uint256 bridgeAmount = amount - feeAmount;
        SendTokensInput memory input = SendTokensInput({
            destinationBlockchainID: DEFAULT_DESTINATION_BLOCKCHAIN_ID,
            destinationBridgeAddress: DEFAULT_DESTINATION_ADDRESS,
            recipient: DEFAULT_RECIPIENT_ADDRESS,
            primaryFeeTokenAddress: address(bridgedToken),
            primaryFee: feeAmount,
            secondaryFee: 0,
            requiredGasLimit: DEFAULT_REQUIRED_GAS_LIMIT,
            multiHopFallback: DEFAULT_MULTIHOP_FALLBACK_ADDRESS
        });
        _checkExpectedTeleporterCallsForSend(
            _createSingleHopTeleporterMessageInput(input, bridgeAmount)
        );

        vm.expectEmit(true, true, true, true, address(tokenSource));
        emit TokensRouted(_MOCK_MESSAGE_ID, input, bridgeAmount);

        vm.prank(MOCK_TELEPORTER_MESSENGER_ADDRESS);
        tokenSource.receiveTeleporterMessage(
            DEFAULT_DESTINATION_BLOCKCHAIN_ID,
            DEFAULT_DESTINATION_ADDRESS,
            _encodeMultiHopSendMessage({
                amount: amount,
                destinationBlockchainID: input.destinationBlockchainID,
                destinationBridgeAddress: input.destinationBridgeAddress,
                recipient: input.recipient,
                secondaryFee: input.primaryFee,
                secondaryGasLimit: input.requiredGasLimit,
                multiHopFallback: DEFAULT_MULTIHOP_FALLBACK_ADDRESS
            })
        );
    }

    function testMultiHopSendInsufficientFees() public {
        // First send to destination blockchain to increase the bridge balance
        uint256 amount = 2;
        _sendSingleHopSendSuccess(amount, 0);
        uint256 balanceBefore = tokenSource.bridgedBalances(
            DEFAULT_DESTINATION_BLOCKCHAIN_ID, DEFAULT_DESTINATION_ADDRESS
        );
        assertEq(balanceBefore, amount);

        // Fail due to insufficient amount to cover fees
        MultiHopSendMessage memory message = MultiHopSendMessage({
            destinationBlockchainID: DEFAULT_DESTINATION_BLOCKCHAIN_ID,
            destinationBridgeAddress: DEFAULT_DESTINATION_ADDRESS,
            recipient: DEFAULT_RECIPIENT_ADDRESS,
            amount: amount,
            secondaryFee: amount,
            secondaryGasLimit: 50_000,
            multiHopFallback: DEFAULT_MULTIHOP_FALLBACK_ADDRESS
        });

        vm.expectRevert(_formatErrorMessage("insufficient amount to cover fees"));
        vm.prank(MOCK_TELEPORTER_MESSENGER_ADDRESS);
        tokenSource.receiveTeleporterMessage(
            DEFAULT_DESTINATION_BLOCKCHAIN_ID,
            DEFAULT_DESTINATION_ADDRESS,
            _encodeMultiHopSendMessage({
                amount: amount,
                destinationBlockchainID: message.destinationBlockchainID,
                destinationBridgeAddress: message.destinationBridgeAddress,
                recipient: message.recipient,
                secondaryFee: message.secondaryFee,
                secondaryGasLimit: message.secondaryGasLimit,
                multiHopFallback: DEFAULT_MULTIHOP_FALLBACK_ADDRESS
            })
        );

        // Make sure the bridge balance is still the same
        assertEq(
            tokenSource.bridgedBalances(
                DEFAULT_DESTINATION_BLOCKCHAIN_ID, DEFAULT_DESTINATION_ADDRESS
            ),
            balanceBefore
        );
    }

    function testMultiHopCallInvalidDestination() public {
        // First send to destination blockchain to increase the bridge balance
        uint256 amount = 200_000;
        _sendSingleHopSendSuccess(amount, 0);

        // The multi-hop will not be routed to the OTHER_BLOCKCHAIN_ID destination since it is not registered.
        // Instead, the tokens are sent to the multi-hop fallback.
        _checkExpectedWithdrawal(DEFAULT_MULTIHOP_FALLBACK_ADDRESS, amount);
        vm.prank(MOCK_TELEPORTER_MESSENGER_ADDRESS);
        tokenSource.receiveTeleporterMessage(
            DEFAULT_DESTINATION_BLOCKCHAIN_ID,
            DEFAULT_DESTINATION_ADDRESS,
            _encodeMultiHopCallMessage({
                originSenderAddress: address(this),
                amount: amount,
                destinationBlockchainID: OTHER_BLOCKCHAIN_ID,
                destinationBridgeAddress: DEFAULT_DESTINATION_ADDRESS,
                recipientContract: DEFAULT_RECIPIENT_CONTRACT_ADDRESS,
                recipientPayload: new bytes(16),
                recipientGasLimit: DEFAULT_RECIPIENT_GAS_LIMIT,
                fallbackRecipient: DEFAULT_FALLBACK_RECIPIENT_ADDRESS,
                multiHopFallback: DEFAULT_MULTIHOP_FALLBACK_ADDRESS,
                secondaryRequiredGasLimit: 500_000,
                secondaryFee: 0
            })
        );
    }

    function testMultiHopCallDestinationNotCollateralized() public {
        // First send to destination blockchain to increase the bridge balance
        uint256 amount = 200_000;
        _sendSingleHopSendSuccess(amount, 0);

        _setUpRegisteredDestination(OTHER_BLOCKCHAIN_ID, DEFAULT_DESTINATION_ADDRESS, 100);

        // The multi-hop will not be routed to the OTHER_BLOCKCHAIN_ID destination since it is not yet
        // fully collateralized. Instead, the tokens are sent to the multi-hop fallback.
        _checkExpectedWithdrawal(DEFAULT_MULTIHOP_FALLBACK_ADDRESS, amount);
        vm.prank(MOCK_TELEPORTER_MESSENGER_ADDRESS);
        tokenSource.receiveTeleporterMessage(
            DEFAULT_DESTINATION_BLOCKCHAIN_ID,
            DEFAULT_DESTINATION_ADDRESS,
            _encodeMultiHopCallMessage({
                originSenderAddress: address(this),
                amount: amount,
                destinationBlockchainID: OTHER_BLOCKCHAIN_ID,
                destinationBridgeAddress: DEFAULT_DESTINATION_ADDRESS,
                recipientContract: DEFAULT_RECIPIENT_CONTRACT_ADDRESS,
                recipientPayload: new bytes(16),
                recipientGasLimit: DEFAULT_RECIPIENT_GAS_LIMIT,
                fallbackRecipient: DEFAULT_FALLBACK_RECIPIENT_ADDRESS,
                multiHopFallback: DEFAULT_MULTIHOP_FALLBACK_ADDRESS,
                secondaryRequiredGasLimit: 500_000,
                secondaryFee: 0
            })
        );
    }

    function testMultiHopCallAmountScaledToZero() public {
        // First send to destination blockchain to increase the bridge balance
        uint256 amount = 1_000;
        _sendSingleHopSendSuccess(amount, 0);

        _setUpRegisteredDestination(
            OTHER_BLOCKCHAIN_ID, DEFAULT_DESTINATION_ADDRESS, 0, 100_000, false
        );

        // The multi-hop will not be routed to the OTHER_BLOCKCHAIN_ID destination since the token
        // amount would be scaled to zero. Instead, the tokens are sent to the multi-hop fallback.
        _checkExpectedWithdrawal(DEFAULT_MULTIHOP_FALLBACK_ADDRESS, amount);
        vm.prank(MOCK_TELEPORTER_MESSENGER_ADDRESS);
        tokenSource.receiveTeleporterMessage(
            DEFAULT_DESTINATION_BLOCKCHAIN_ID,
            DEFAULT_DESTINATION_ADDRESS,
            _encodeMultiHopCallMessage({
                originSenderAddress: address(this),
                amount: amount,
                destinationBlockchainID: OTHER_BLOCKCHAIN_ID,
                destinationBridgeAddress: DEFAULT_DESTINATION_ADDRESS,
                recipientContract: DEFAULT_RECIPIENT_CONTRACT_ADDRESS,
                recipientPayload: new bytes(16),
                recipientGasLimit: DEFAULT_RECIPIENT_GAS_LIMIT,
                fallbackRecipient: DEFAULT_FALLBACK_RECIPIENT_ADDRESS,
                multiHopFallback: DEFAULT_MULTIHOP_FALLBACK_ADDRESS,
                secondaryRequiredGasLimit: 500_000,
                secondaryFee: 0
            })
        );
    }

    function testMultiHopCallSuccess() public {
        // First send to destination blockchain to increase the bridge balance
        uint256 amount = 200_000;
        _sendSingleHopSendSuccess(amount, 0);

        uint256 feeAmount = 1;
        uint256 bridgeAmount = amount - feeAmount;
        address originSenderAddress = address(this);
        SendAndCallInput memory input = SendAndCallInput({
            destinationBlockchainID: DEFAULT_DESTINATION_BLOCKCHAIN_ID,
            destinationBridgeAddress: DEFAULT_DESTINATION_ADDRESS,
            recipientContract: DEFAULT_RECIPIENT_CONTRACT_ADDRESS,
            recipientPayload: hex"65465465",
            requiredGasLimit: DEFAULT_REQUIRED_GAS_LIMIT,
            recipientGasLimit: DEFAULT_RECIPIENT_GAS_LIMIT,
            fallbackRecipient: DEFAULT_FALLBACK_RECIPIENT_ADDRESS,
<<<<<<< HEAD
            feeTokenAddress: address(bridgedToken),
            multiHopFallback: DEFAULT_MULTIHOP_FALLBACK_ADDRESS,
=======
            primaryFeeTokenAddress: address(bridgedToken),
>>>>>>> 1b437b00
            primaryFee: feeAmount,
            secondaryFee: 0
        });
        _checkExpectedTeleporterCallsForSend(
            _createSingleHopCallTeleporterMessageInput(
                DEFAULT_DESTINATION_BLOCKCHAIN_ID, originSenderAddress, input, bridgeAmount
            )
        );

        vm.expectEmit(true, true, true, true, address(tokenSource));
        emit TokensAndCallRouted(_MOCK_MESSAGE_ID, input, bridgeAmount);

        vm.prank(MOCK_TELEPORTER_MESSENGER_ADDRESS);
        tokenSource.receiveTeleporterMessage(
            DEFAULT_DESTINATION_BLOCKCHAIN_ID,
            DEFAULT_DESTINATION_ADDRESS,
            _encodeMultiHopCallMessage({
                originSenderAddress: originSenderAddress,
                amount: amount,
                destinationBlockchainID: input.destinationBlockchainID,
                destinationBridgeAddress: input.destinationBridgeAddress,
                recipientContract: input.recipientContract,
                recipientPayload: input.recipientPayload,
                recipientGasLimit: input.recipientGasLimit,
                fallbackRecipient: input.fallbackRecipient,
                multiHopFallback: DEFAULT_MULTIHOP_FALLBACK_ADDRESS,
                secondaryRequiredGasLimit: input.requiredGasLimit,
                secondaryFee: input.primaryFee
            })
        );
    }

    function testRegisterDestinationZeroBlockchainID() public {
        vm.expectRevert(_formatErrorMessage("zero destination blockchain ID"));
        _setUpRegisteredDestination(bytes32(0), DEFAULT_DESTINATION_ADDRESS, 0);
    }

    function testRegisterDestinationSameChain() public {
        bytes32 localBlockchainID = tokenSource.blockchainID();
        vm.expectRevert(_formatErrorMessage("cannot register bridge on same chain"));
        _setUpRegisteredDestination(localBlockchainID, DEFAULT_DESTINATION_ADDRESS, 0);
    }

    function testRegisterDestinationZeroAddress() public {
        vm.expectRevert(_formatErrorMessage("zero destination bridge address"));
        _setUpRegisteredDestination(DEFAULT_DESTINATION_BLOCKCHAIN_ID, address(0), 0);
    }

    function testRegisterDestinationZeroTokenMultiplier() public {
        vm.expectRevert(_formatErrorMessage("invalid token multiplier"));
        _setUpRegisteredDestination(
            DEFAULT_DESTINATION_BLOCKCHAIN_ID, DEFAULT_DESTINATION_ADDRESS, 0, 0, false
        );
    }

    function testRegisterDestinationTokenMultiplierToLarge() public {
        vm.expectRevert(_formatErrorMessage("invalid token multiplier"));
        _setUpRegisteredDestination(
            DEFAULT_DESTINATION_BLOCKCHAIN_ID, DEFAULT_DESTINATION_ADDRESS, 0, 1e18 + 1, false
        );
    }

    function testRegisterDestinationRoundUpCollateralNeeded() public {
        _setUpRegisteredDestination(
            DEFAULT_DESTINATION_BLOCKCHAIN_ID, DEFAULT_DESTINATION_ADDRESS, 11, 10, true
        );
        (, uint256 collateralNeeded,,) = tokenSource.registeredDestinations(
            DEFAULT_DESTINATION_BLOCKCHAIN_ID, DEFAULT_DESTINATION_ADDRESS
        );
        assertEq(collateralNeeded, 2);
    }

    function testRegisterDestinationAlreadyReigstered() public {
        _setUpRegisteredDestination(
            DEFAULT_DESTINATION_BLOCKCHAIN_ID, DEFAULT_DESTINATION_ADDRESS, 0
        );
        vm.expectRevert(_formatErrorMessage("destination already registered"));
        _setUpRegisteredDestination(
            DEFAULT_DESTINATION_BLOCKCHAIN_ID, DEFAULT_DESTINATION_ADDRESS, 0
        );
    }

    function testSendScaledAmount() public {
        uint256 amount = 100;
        uint256 feeAmount = 1;

        SendTokensInput memory input = _createDefaultSendTokensInput();
        input.primaryFee = feeAmount;

        // Raw amount sent over wire should be multipled by 1e12.
        uint256 tokenMultiplier = 1e12;
        _setUpRegisteredDestination(
            input.destinationBlockchainID, input.destinationBridgeAddress, 0, tokenMultiplier, true
        );
        _setUpExpectedDeposit(amount, input.primaryFee);
        TeleporterMessageInput memory expectedMessage = TeleporterMessageInput({
            destinationBlockchainID: input.destinationBlockchainID,
            destinationAddress: input.destinationBridgeAddress,
            feeInfo: TeleporterFeeInfo({
                feeTokenAddress: address(bridgedToken),
                amount: input.primaryFee
            }),
            requiredGasLimit: input.requiredGasLimit,
            allowedRelayerAddresses: new address[](0),
            message: _encodeSingleHopSendMessage(amount * tokenMultiplier, DEFAULT_RECIPIENT_ADDRESS)
        });
        _checkExpectedTeleporterCallsForSend(expectedMessage);
        vm.expectEmit(true, true, true, true, address(tokenBridge));
        emit TokensSent(_MOCK_MESSAGE_ID, address(this), input, amount * tokenMultiplier);
        _send(input, amount);

        // For another destination, the raw amount sent over the wire should be divided by 1e12.
        amount = 42 * tokenMultiplier;
        feeAmount = 0;
        input.destinationBlockchainID = OTHER_BLOCKCHAIN_ID;
        input.primaryFee = feeAmount;
        _setUpRegisteredDestination(
            input.destinationBlockchainID, input.destinationBridgeAddress, 0, tokenMultiplier, false
        );
        _setUpExpectedDeposit(amount, input.primaryFee);
        expectedMessage = TeleporterMessageInput({
            destinationBlockchainID: input.destinationBlockchainID,
            destinationAddress: input.destinationBridgeAddress,
            feeInfo: TeleporterFeeInfo({
                feeTokenAddress: address(bridgedToken),
                amount: input.primaryFee
            }),
            requiredGasLimit: input.requiredGasLimit,
            allowedRelayerAddresses: new address[](0),
            message: _encodeSingleHopSendMessage(amount / tokenMultiplier, DEFAULT_RECIPIENT_ADDRESS)
        });
        _checkExpectedTeleporterCallsForSend(expectedMessage);
        vm.expectEmit(true, true, true, true, address(tokenBridge));
        emit TokensSent(_MOCK_MESSAGE_ID, address(this), input, amount / tokenMultiplier);
        _send(input, amount);
    }

    function _setUpExpectedSendAndCall(
        bytes32 sourceBlockchainID,
        address originSenderAddress,
        address recipient,
        uint256 amount,
        bytes memory payload,
        uint256 gasLimit,
        bool targetHasCode,
        bool expectSuccess
    ) internal virtual;

    function _addCollateral(
        bytes32 destinationBlockchainID,
        address destinationBridgeAddress,
        uint256 amount
    ) internal virtual;

    /**
     * @notice Set up necessary calls to deposit funds and call `send` or `sendAndCall`
     * on the source bridge contract.
     * Different from `_setUpExpectedDeposit` since the send that follows isn't
     * expected to succeed. So `setUpDeposit` does not check for expected emit events.
     */
    function _setUpDeposit(uint256 amount) internal virtual {}

    function _setUpRegisteredDestination(
        bytes32 destinationBlockchainID,
        address destinationBridgeAddress,
        uint256 initialReserveImbalance
    ) internal virtual override {
        _setUpRegisteredDestination(
            destinationBlockchainID, destinationBridgeAddress, initialReserveImbalance, 1, true
        );
    }

    function _setUpRegisteredDestination(
        bytes32 destinationBlockchainID,
        address destinationBridgeAddress,
        uint256 initialReserveImbalance,
        uint256 tokenMultiplier,
        bool multiplyOnDestination
    ) internal virtual {
        RegisterDestinationMessage memory payload = RegisterDestinationMessage({
            initialReserveImbalance: initialReserveImbalance,
            tokenMultiplier: tokenMultiplier,
            multiplyOnDestination: multiplyOnDestination
        });
        BridgeMessage memory message = BridgeMessage({
            messageType: BridgeMessageType.REGISTER_DESTINATION,
            payload: abi.encode(payload)
        });
        vm.prank(MOCK_TELEPORTER_MESSENGER_ADDRESS);
        tokenSource.receiveTeleporterMessage(
            destinationBlockchainID, destinationBridgeAddress, abi.encode(message)
        );
    }

    function _createDefaultSendTokensInput()
        internal
        view
        override
        returns (SendTokensInput memory)
    {
        return SendTokensInput({
            destinationBlockchainID: DEFAULT_DESTINATION_BLOCKCHAIN_ID,
            destinationBridgeAddress: DEFAULT_DESTINATION_ADDRESS,
            recipient: DEFAULT_RECIPIENT_ADDRESS,
            primaryFeeTokenAddress: address(bridgedToken),
            primaryFee: 0,
            secondaryFee: 0,
            requiredGasLimit: DEFAULT_REQUIRED_GAS_LIMIT,
            multiHopFallback: address(0)
        });
    }

    function _createDefaultSendAndCallInput()
        internal
        view
        override
        returns (SendAndCallInput memory)
    {
        return SendAndCallInput({
            destinationBlockchainID: DEFAULT_DESTINATION_BLOCKCHAIN_ID,
            destinationBridgeAddress: DEFAULT_DESTINATION_ADDRESS,
            recipientContract: DEFAULT_RECIPIENT_CONTRACT_ADDRESS,
            recipientPayload: new bytes(16),
            requiredGasLimit: DEFAULT_REQUIRED_GAS_LIMIT,
            recipientGasLimit: DEFAULT_RECIPIENT_GAS_LIMIT,
            fallbackRecipient: DEFAULT_FALLBACK_RECIPIENT_ADDRESS,
<<<<<<< HEAD
            multiHopFallback: address(0),
            feeTokenAddress: address(bridgedToken),
=======
            primaryFeeTokenAddress: address(bridgedToken),
>>>>>>> 1b437b00
            primaryFee: 0,
            secondaryFee: 0
        });
    }

    function _createDefaultReceiveTokensInput() internal view returns (SendTokensInput memory) {
        return SendTokensInput({
            destinationBlockchainID: DEFAULT_SOURCE_BLOCKCHAIN_ID,
            destinationBridgeAddress: address(tokenSource),
            recipient: DEFAULT_RECIPIENT_ADDRESS,
            primaryFeeTokenAddress: address(bridgedToken),
            primaryFee: 0,
            secondaryFee: 0,
            requiredGasLimit: 0,
            multiHopFallback: DEFAULT_MULTIHOP_FALLBACK_ADDRESS
        });
    }

    function _getDefaultSourceBlockchainID() internal pure override returns (bytes32) {
        return DEFAULT_SOURCE_BLOCKCHAIN_ID;
    }

    function _formatErrorMessage(string memory message)
        internal
        pure
        override
        returns (bytes memory)
    {
        return bytes(string.concat("TeleporterTokenSource: ", message));
    }
}<|MERGE_RESOLUTION|>--- conflicted
+++ resolved
@@ -650,12 +650,8 @@
             requiredGasLimit: DEFAULT_REQUIRED_GAS_LIMIT,
             recipientGasLimit: DEFAULT_RECIPIENT_GAS_LIMIT,
             fallbackRecipient: DEFAULT_FALLBACK_RECIPIENT_ADDRESS,
-<<<<<<< HEAD
-            feeTokenAddress: address(bridgedToken),
+            primaryFeeTokenAddress: address(bridgedToken),
             multiHopFallback: DEFAULT_MULTIHOP_FALLBACK_ADDRESS,
-=======
-            primaryFeeTokenAddress: address(bridgedToken),
->>>>>>> 1b437b00
             primaryFee: feeAmount,
             secondaryFee: 0
         });
@@ -882,12 +878,8 @@
             requiredGasLimit: DEFAULT_REQUIRED_GAS_LIMIT,
             recipientGasLimit: DEFAULT_RECIPIENT_GAS_LIMIT,
             fallbackRecipient: DEFAULT_FALLBACK_RECIPIENT_ADDRESS,
-<<<<<<< HEAD
             multiHopFallback: address(0),
-            feeTokenAddress: address(bridgedToken),
-=======
             primaryFeeTokenAddress: address(bridgedToken),
->>>>>>> 1b437b00
             primaryFee: 0,
             secondaryFee: 0
         });
