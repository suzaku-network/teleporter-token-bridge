--- conflicted
+++ resolved
@@ -15,12 +15,8 @@
 
 setARCH
 
-<<<<<<< HEAD
+# Contract names to generate Go bindings for
 DEFAULT_CONTRACT_LIST="ERC20Source ERC20Destination NativeTokenSource"
-=======
-# Contract names to generate Go bindings for
-DEFAULT_CONTRACT_LIST="ERC20Source ERC20Destination"
->>>>>>> dcb843ae
 
 CONTRACT_LIST=
 HELP=
